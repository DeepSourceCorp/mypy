--- conflicted
+++ resolved
@@ -935,16 +935,10 @@
         if isinstance(typ, Instance) and is_mapping:
             self.fail(message_registry.KEYWORDS_MUST_BE_STRINGS, context)
         else:
-<<<<<<< HEAD
             suffix = ''
             if isinstance(typ, Instance):
                 suffix = ', not {}'.format(format_type(typ))
             self.fail(message_registry.ARG_MUST_BE_MAPPING.format(suffix), context)
-=======
-            self.fail(
-                'Argument after ** must be a mapping, not {}'.format(format_type(typ)),
-                context, code=codes.ARG_TYPE)
->>>>>>> 38f1e30e
 
     def undefined_in_superclass(self, member: str, context: Context) -> None:
         self.fail(message_registry.MEMBER_UNDEFINED_IN_SUPERCLASS.format(member), context)
