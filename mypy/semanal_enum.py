--- conflicted
+++ resolved
@@ -13,13 +13,10 @@
 )
 from mypy.semanal_shared import SemanticAnalyzerInterface
 from mypy.options import Options
-<<<<<<< HEAD
-from mypy.types import get_proper_type, LiteralType
+from mypy.types import get_proper_type, LiteralType, ENUM_REMOVED_PROPS
 from mypy.message_registry import ErrorMessage
 from mypy import message_registry
-=======
-from mypy.types import get_proper_type, LiteralType, ENUM_REMOVED_PROPS
->>>>>>> 38f1e30e
+
 
 # Note: 'enum.EnumMeta' is deliberately excluded from this list. Classes that directly use
 # enum.EnumMeta do not necessarily automatically have the 'name' and 'value' attributes.
