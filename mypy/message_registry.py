--- conflicted
+++ resolved
@@ -179,6 +179,7 @@
 TYPEVAR_BOUND_MUST_BE_TYPE: Final = ErrorMessage('TypeVar "bound" must be a type')
 TYPEVAR_UNEXPECTED_ARGUMENT: Final = ErrorMessage('Unexpected argument to "TypeVar()"')
 PARAMSPEC_INVALID_LOCATION: Final = ErrorMessage('Invalid location for ParamSpec "{}"')
+PARAMSPEC_FIRST_ARG: Final = ErrorMessage("Only the first argument to ParamSpec has defined semantics")
 
 # FastParse
 TYPE_COMMENT_SYNTAX_ERROR_VALUE: Final = ErrorMessage(
@@ -213,6 +214,7 @@
 EXCEPT_EXPR_NOTNAME_UNSUPPORTED: Final = ErrorMessage(
     'Sorry, "except <expr>, <anything but a name>" is not supported', codes.SYNTAX
 )
+FAIL_MERGE_OVERLOADS: Final = ErrorMessage("Condition can't be inferred, unable to merge overloads")
 
 # Nodes
 DUPLICATE_ARGUMENT_IN_X: Final = ErrorMessage('Duplicate argument "{}" in {}')
@@ -779,8 +781,10 @@
 )
 YIELD_OUTSIDE_FUNC: Final = ErrorMessage('"yield" outside function')
 YIELD_FROM_OUTSIDE_FUNC: Final = ErrorMessage('"yield from" outside function')
+YIELD_IN_LISTCOMP_GENEXPR: Final = ErrorMessage('"yield" inside comprehension or generator expression')
 YIELD_IN_ASYNC_FUNC: Final = ErrorMessage('"yield" in async function')
 YIELD_FROM_IN_ASYNC_FUNC: Final = ErrorMessage('"yield from" in async function')
+YIELD_FROM_IN_LISTCOMP_GENEXPR: Final = ErrorMessage('"yield from" inside comprehension or generator expression')
 CAST_TARGET_IS_NOT_TYPE: Final = ErrorMessage('Cast target is not a type')
 ANY_CALL_UNSUPPORTED: Final = ErrorMessage(
     'Any(...) is no longer supported. Use cast(Any, ...) instead'
@@ -794,7 +798,7 @@
 CANNOT_RESOLVE_NAME: Final = ErrorMessage('Cannot resolve {} "{}" (possible cyclic definition)')
 NAME_NOT_DEFINED: Final = ErrorMessage('Name "{}" is not defined', codes.NAME_DEFINED)
 NAME_ALREADY_DEFINED: Final = ErrorMessage('{} "{}" already defined{}', codes.NO_REDEF)
-
+UNSUPPORTED_CLASS_SCOPED_IMPORT: Final = ErrorMessage('Unsupported class scoped import')
 
 # Semantic Analysis: Enum
 ENUM_ATTRIBUTE_UNSUPPORTED: Final = ErrorMessage("Enum type as attribute is not supported")
@@ -1009,6 +1013,10 @@
 INVALID_TYPE_ALIAS: Final = ErrorMessage("Invalid type alias: expression is not a valid type")
 CANNOT_RESOLVE_TYPE: Final = ErrorMessage('Cannot resolve {} "{}" (possible cyclic definition)')
 UNION_SYNTAX_REQUIRES_PY310: Final = ErrorMessage("X | Y syntax for unions requires Python 3.10")
+NO_BASE_CLASS_AFTER_ENUM: Final = ErrorMessage('No base classes are allowed after "{}"')
+ENUM_MULTIPLE_DATA_MIXINS: Final = ErrorMessage(
+    'Only a single data type mixin is allowed for Enum subtypes, found extra "{}"'
+)
 
 # Super
 TOO_MANY_ARGS_FOR_SUPER: Final = ErrorMessage('Too many arguments for "super"')
@@ -1095,7 +1103,6 @@
 CLASS_PATTERN_KEYWORD_MATCHES_POSITIONAL: Final = ErrorMessage(
     'Keyword "{}" already matches a positional pattern'
 )
-<<<<<<< HEAD
 CLASS_PATTERN_DUPLICATE_KEYWORD_PATTERN: Final = ErrorMessage('Duplicate keyword pattern "{}"')
 CLASS_PATTERN_UNKNOWN_KEYWORD: Final = ErrorMessage('Class "{}" has no attribute "{}"')
 MULTIPLE_ASSIGNMENTS_IN_PATTERN: Final = ErrorMessage(
@@ -1175,9 +1182,4 @@
     "Never apply isinstance() to unexpanded types; use mypy.types.get_proper_type() first"
 )
 REDUNDANT_GET_PROPER_TYPE: Final = ErrorMessage("Redundant call to get_proper_type()")
-=======
-CLASS_PATTERN_DUPLICATE_KEYWORD_PATTERN: Final = 'Duplicate keyword pattern "{}"'
-CLASS_PATTERN_UNKNOWN_KEYWORD: Final = 'Class "{}" has no attribute "{}"'
-MULTIPLE_ASSIGNMENTS_IN_PATTERN: Final = 'Multiple assignments to name "{}" in pattern'
-CANNOT_MODIFY_MATCH_ARGS: Final = 'Cannot assign to "__match_args__"'
->>>>>>> 38f1e30e
+CANNOT_MODIFY_MATCH_ARGS: Final = ErrorMessage('Cannot assign to "__match_args__"')