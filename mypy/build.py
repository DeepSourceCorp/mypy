"""Facilities to build mypy programs and modules they depend on.

Parse, analyze and translate the source files of a program in the correct
order (based on file dependencies), and collect the results.

This module only directs a build, which is performed in multiple passes per
file.  The individual passes are implemented in separate modules.

The function build() is the main interface to this module.
"""

import os
import os.path
import shlex
import subprocess
import sys
from os.path import dirname, basename

from typing import Undefined, Dict, List, Tuple, cast, Set

from mypy.types import Type
from mypy.nodes import MypyFile, Node, Import, ImportFrom, ImportAll
from mypy.nodes import SymbolTableNode, MODULE_REF
from mypy.semanal import SemanticAnalyzer, FirstPass, ThirdPass
from mypy.checker import TypeChecker
from mypy.errors import Errors, CompileError
from mypy import parse
from mypy import stats
from mypy import transform


debug = False


# Build targets (for selecting compiler passes)
SEMANTIC_ANALYSIS = 0   # Semantic analysis only
TYPE_CHECK = 1          # Type check
TRANSFORM = 3           # Type check and transform for runtime type checking


# Build flags
<<<<<<< HEAD
COMPILE_ONLY = 'compile-only'    # Compile only to C, do not generate binary
VERBOSE = 'verbose'              # More verbose messages (for troubleshooting)
MODULE = 'module'                # Build/run module as a script
TEST_BUILTINS = 'test-builtins'  # Use stub builtins to speed up tests
=======
VERBOSE = 'verbose'             # More verbose messages (for troubleshooting)
MODULE = 'module'               # Build/run module as a script
TEST_BUILTINS = 'test-builtins' # Use stub builtins to speed up tests
>>>>>>> 5c83942c


# State ids. These describe the states a source file / module can be in a
# build.

# We aren't processing this source file yet (no associated state object).
UNSEEN_STATE = 0
# The source file has a state object, but we haven't done anything with it yet.
UNPROCESSED_STATE = 1
# We've parsed the source file.
PARSED_STATE = 2
# We've done the first two passes of semantic analysis.
PARTIAL_SEMANTIC_ANALYSIS_STATE = 3
# We've semantically analyzed the source file.
SEMANTICALLY_ANALYSED_STATE = 4
# We've type checked the source file (and all its dependencies).
TYPE_CHECKED_STATE = 5


final_state = TYPE_CHECKED_STATE


def earlier_state(s: int, t: int) -> bool:
    return s < t


class BuildResult:
    """The result of a successful build.

    Attributes:
      files:  Dictionary from module name to related AST node.
      types:  Dictionary from parse tree node to its inferred type.
    """

    def __init__(self, files: Dict[str, MypyFile],
                 types: Dict[Node, Type]) -> None:
        self.files = files
        self.types = types
        self.binary_path = None


def build(program_path: str,
          target: int,
          module: str = None,
          program_text: str = None,
          alt_lib_path: str = None,
          bin_dir: str = None,
          output_dir: str = None,
          pyversion: int = 3,
          custom_typing_module: str = None,
          html_report_dir: str = None,
          flags: List[str] = None) -> BuildResult:
    """Build a mypy program.

    A single call to build performs parsing, semantic analysis and optionally
    type checking and other build passes for the program *and* all imported
    modules, recursively.

    Return BuildResult if successful; otherwise raise CompileError.

    Arguments:
      program_path: the path to the main source file (if module argument is
        given, this can be None => will be looked up)
      target: select passes to perform (a build target constant, e.g. C)
    Optional arguments:
      module: name of the initial module; __main__ by default
      program_text: the main source file contents; if omitted, read from file
      alt_lib_dir: an additional directory for looking up library modules
        (takes precedence over other directories)
      bin_dir: directory containing the mypy script, used for finding data
        directories; if omitted, use '.' as the data directory
      output_dir: directory where the output (Python) is stored
      pyversion: Python version (2 for 2.x or 3 for 3.x)
      custom_typing_module: if not None, use this module id as an alias for typing
      flags: list of build options (e.g. COMPILE_ONLY)
    """
    flags = flags or []
    module = module or '__main__'

    data_dir = default_data_dir(bin_dir)

    # Determine the default module search path.
    lib_path = default_lib_path(data_dir, target, pyversion)

    if TEST_BUILTINS in flags:
        # Use stub builtins (to speed up test cases and to make them easier to
        # debug).
        lib_path.insert(0, os.path.join('mypy', 'test', 'data', 'lib-stub'))
    elif program_path:
        # Include directory of the program file in the module search path.
        lib_path.insert(
            0, remove_cwd_prefix_from_path(dirname(program_path)))
    else:
        # Building/running a module.
        lib_path.insert(0, os.getcwd())

    # If provided, insert the caller-supplied extra module path to the
    # beginning (highest priority) of the search path.
    if alt_lib_path:
        lib_path.insert(0, alt_lib_path)

    # Construct a build manager object that performs all the stages of the
    # build in the correct order.
    #
    # Ignore current directory prefix in error messages.
    manager = BuildManager(data_dir, lib_path, target, output_dir,
                           pyversion=pyversion, flags=flags,
                           ignore_prefix=os.getcwd(),
                           custom_typing_module=custom_typing_module,
                           html_report_dir=html_report_dir)

    program_path = program_path or lookup_program(module, lib_path)
    if program_text is None:
        program_text = read_program(program_path)

    # Construct information that describes the initial file. __main__ is the
    # implicit module id and the import context is empty initially ([]).
    info = StateInfo(program_path, module, [], manager)
    # Perform the build by sending the file as new file (UnprocessedFile is the
    # initial state of all files) to the manager. The manager will process the
    # file and all dependant modules recursively.
    result = manager.process(UnprocessedFile(info, program_text))
    if 'html-report' in flags:
        stats.generate_html_index(html_report_dir)
    return result


def default_data_dir(bin_dir: str) -> str:
    if not bin_dir:
        # Default to current directory.
        return ''
    base = os.path.basename(bin_dir)
    dir = os.path.dirname(bin_dir)
    if (sys.platform == 'win32' and base.lower() == 'scripts'
            and not os.path.isdir(os.path.join(dir, 'stubs'))):
        # Installed, on Windows.
        return os.path.join(dir, 'Lib', 'mypy')
    elif base == 'scripts':
        # Assume that we have a repo check out or unpacked source tarball.
        return os.path.dirname(bin_dir)
    elif base == 'bin':
        # Installed to somewhere (can be under /usr/local or anywhere).
        return os.path.join(dir, 'lib', 'mypy')
    elif base == 'python3':
        # Assume we installed python3 with brew on os x
        return os.path.join(os.path.dirname(dir), 'lib', 'mypy')
    else:
        # Don't know where to find the data files!
        raise RuntimeError("Broken installation: can't determine base dir")


def default_lib_path(data_dir: str, target: int, pyversion: int) -> List[str]:
    """Return default standard library search paths."""
    # IDEA: Make this more portable.
    path = List[str]()

    # Add MYPYPATH environment variable to library path, if defined.
    path_env = os.getenv('MYPYPATH')
    if path_env is not None:
        path[:0] = path_env.split(os.pathsep)

    # Add library stubs directory. By convention, they are stored in the
    # stubs/x.y directory of the mypy installation.
    version_dir = '3.2'
    if pyversion < 3:
        version_dir = '2.7'
    path.append(os.path.join(data_dir, 'stubs', version_dir))
    path.append(os.path.join(data_dir, 'stubs-auto', version_dir))
    #Add py3.3 and 3.4 stubs
    if sys.version_info.major == 3:
        versions = ['3.' + str(x) for x in range(3, sys.version_info.minor + 1)]
        for v in versions:
            path.append(os.path.join(data_dir, 'stubs', v))

    # Add fallback path that can be used if we have a broken installation.
    if sys.platform != 'win32':
        path.append('/usr/local/lib/mypy')

    return path


def lookup_program(module: str, lib_path: List[str]) -> str:
    path = find_module(module, lib_path)
    if path:
        return path
    else:
        raise CompileError([
            "mypy: can't find module '{}'".format(module)])


def read_program(path: str) -> str:
    try:
        f = open(path)
        text = f.read()
        f.close()
    except IOError as ioerr:
        raise CompileError([
            "mypy: can't read file '{}': {}".format(path, ioerr.strerror)])
    return text


class BuildManager:
    """This is the central class for building a mypy program.

    It coordinates parsing, import processing, semantic analysis and
    type checking. It manages state objects that actually perform the
    build steps.

    Attributes:
      data_dir:        Mypy data directory (contains stubs)
      target:          Build target; selects which passes to perform
      lib_path:        Library path for looking up modules
      semantic_analyzer:
                       Semantic analyzer, pass 2
      semantic_analyzer_pass3:
                       Semantic analyzer, pass 3
      type_checker:    Type checker
      errors:          Used for reporting all errors
      output_dir:      Store output files here (Python)
      pyversion:       Python version (2 or 3)
      flags:           Build options
      states:          States of all individual files that are being
                       processed. Each file in a build is always represented
                       by a single state object (after it has been encountered
                       for the first time). This is the only place where
                       states are stored.
      module_files:    Map from module name to source file path. There is a
                       1:1 mapping between modules and source files.
      icode:           Generated icode (when compiling via C)
      binary_path:     Path of the generated binary (or None)
      module_deps:     Cache for module dependencies (direct or indirect).
                       Item (m, n) indicates whether m depends on n (directly
                       or indirectly).
      missing_modules: Set of modules that could not be imported encountered so far

    TODO Refactor code related to transformation, icode generation etc. to
         external objects.  This module should not directly depend on them.
    """

    def __init__(self, data_dir: str,
                 lib_path: List[str],
                 target: int,
                 output_dir: str,
                 pyversion: int,
                 flags: List[str],
                 ignore_prefix: str,
                 custom_typing_module: str,
                 html_report_dir: str) -> None:
        self.data_dir = data_dir
        self.errors = Errors()
        self.errors.set_ignore_prefix(ignore_prefix)
        self.lib_path = lib_path
        self.target = target
        self.output_dir = output_dir
        self.pyversion = pyversion
        self.flags = flags
        self.custom_typing_module = custom_typing_module
        self.html_report_dir = html_report_dir
        self.semantic_analyzer = SemanticAnalyzer(lib_path, self.errors,
                                                  pyversion=pyversion)
        self.semantic_analyzer_pass3 = ThirdPass(self.errors)
        self.type_checker = TypeChecker(self.errors,
                                        self.semantic_analyzer.modules,
                                        self.pyversion)
        self.states = List[State]()
        self.module_files = Dict[str, str]()
<<<<<<< HEAD
        self.icode = Dict[str, FuncIcode]()
        self.binary_path = None  # type: str
=======
        self.binary_path = None # type: str
>>>>>>> 5c83942c
        self.module_deps = Dict[Tuple[str, str], bool]()
        self.missing_modules = Set[str]()

    def process(self, initial_state: 'UnprocessedFile') -> BuildResult:
        """Perform a build.

        The argument is a state that represents the main program
        file. This method should only be called once per a build
        manager object.  The return values are identical to the return
        values of the build function.
        """
        self.states.append(initial_state)

        # Process states in a loop until all files (states) have been
        # semantically analyzed or type checked (depending on target).
        #
        # We type check all files before the rest of the passes so that we can
        # report errors and fail as quickly as possible.
        while True:
            # Find the next state that has all its dependencies met.
            next = self.next_available_state()
            if not next:
                trace('done')
                break

            # Potentially output some debug information.
            trace('next {} ({})'.format(next.path, next.state()))

            # Set the import context for reporting error messages correctly.
            self.errors.set_import_context(next.import_context)
            # Process the state. The process method is reponsible for adding a
            # new state object representing the new state of the file.
            next.process()

            # Raise exception if the build failed. The build can fail for
            # various reasons, such as parse error, semantic analysis error,
            # etc.
            if self.errors.is_blockers():
                self.errors.raise_error()

        # If there were no errors, all files should have been fully processed.
        for s in self.states:
            assert s.state() == final_state, (
                '{} still unprocessed in state {}'.format(s.path, s.state()))

        if self.errors.is_errors():
            self.errors.raise_error()

        # Collect a list of all files.
        trees = List[MypyFile]()
        for state in self.states:
            trees.append((cast('ParsedFile', state)).tree)

        # Perform any additional passes after type checking for all the files.
        self.final_passes(trees, self.type_checker.type_map)

        return BuildResult(self.semantic_analyzer.modules,
                           self.type_checker.type_map)

    def next_available_state(self) -> 'State':
        """Find a ready state (one that has all its dependencies met)."""
        i = len(self.states) - 1
        while i >= 0:
            if self.states[i].is_ready():
                num_incomplete = self.states[i].num_incomplete_deps()
                if num_incomplete == 0:
                    # This is perfect; no need to look for the best match.
                    return self.states[i]
            i -= 1
        return None

    def has_module(self, name: str) -> bool:
        """Have we seen a module yet?"""
        return name in self.module_files

    def file_state(self, path: str) -> int:
        """Return the state of a source file.

        In particular, return UNSEEN_STATE if the file has no associated
        state.

        This function does not consider any dependencies.
        """
        for s in self.states:
            if s.path == path:
                return s.state()
        return UNSEEN_STATE

    def module_state(self, name: str) -> int:
        """Return the state of a module.

        In particular, return UNSEEN_STATE if the file has no associated
        state.

        This considers also module dependencies.
        """
        if not self.has_module(name):
            return UNSEEN_STATE
        state = final_state
        fs = self.file_state(self.module_files[name])
        if earlier_state(fs, state):
            state = fs
        return state

    def is_dep(self, m1: str, m2: str, done: Set[str] = None) -> bool:
        """Does m1 import m2 directly or indirectly?"""
        # Have we computed this previously?
        dep = self.module_deps.get((m1, m2))
        if dep is not None:
            return dep

        if not done:
            done = set([m1])

        # m1 depends on m2 iff one of the deps of m1 depends on m2.
        st = self.lookup_state(m1)
        for m in st.dependencies:
            if m in done:
                continue
            done.add(m)
            # Cache this dependency.
            self.module_deps[m1, m] = True
            # Search recursively.
            if m == m2 or self.is_dep(m, m2, done):
                # Yes! Mark it in the cache.
                self.module_deps[m1, m2] = True
                return True
        # No dependency. Mark it in the cache.
        self.module_deps[m1, m2] = False
        return False

    def lookup_state(self, module: str) -> 'State':
        for state in self.states:
            if state.id == module:
                return state
        raise RuntimeError('%s not found' % str)

    def all_imported_modules_in_file(self,
                                     file: MypyFile) -> List[Tuple[str, int]]:
        """Find all reachable import statements in a file.

        Return list of tuples (module id, import line number) for all modules
        imported in file.
        """
        res = List[Tuple[str, int]]()
        for imp in file.imports:
            if not imp.is_unreachable:
                if isinstance(imp, Import):
                    for id, _ in imp.ids:
                        res.append((id, imp.line))
                elif isinstance(imp, ImportFrom):
                    res.append((imp.id, imp.line))
                    # Also add any imported names that are submodules.
                    for name, __ in imp.names:
                        sub_id = imp.id + '.' + name
                        if self.is_module(sub_id):
                            res.append((sub_id, imp.line))
                elif isinstance(imp, ImportAll):
                    res.append((imp.id, imp.line))
        return res

    def is_module(self, id: str) -> bool:
        """Is there a file in the file system corresponding to module id?"""
        return find_module(id, self.lib_path) is not None

    def final_passes(self, files: List[MypyFile],
                     types: Dict[Node, Type]) -> None:
        """Perform the code generation passes for type checked files."""
        if self.target == TRANSFORM:
            self.transform(files)
        elif self.target in [SEMANTIC_ANALYSIS, TYPE_CHECK]:
            pass  # Nothing to do.
        else:
            raise RuntimeError('Unsupported target %d' % self.target)

    def get_python_out_path(self, f: MypyFile) -> str:
        if f.fullname() == '__main__':
            return os.path.join(self.output_dir, basename(f.path))
        else:
            components = f.fullname().split('.')
            if os.path.basename(f.path) == '__init__.py':
                components.append('__init__.py')
            else:
                components[-1] += '.py'
            return os.path.join(self.output_dir, *components)

    def transform(self, files: List[MypyFile]) -> None:
        for f in files:
            if f.fullname() == 'typing':
                # The typing module is special and is currently not
                # transformed.
                continue
            # Transform parse tree and produce pretty-printed output.
            v = transform.DyncheckTransformVisitor(
                self.type_checker.type_map,
                self.semantic_analyzer.modules,
                is_pretty=True)
            f.accept(v)

    def generate_icode(self, files: List[MypyFile],
                       types: Dict[Node, Type]) -> None:
        builder = icode.IcodeBuilder(types)
        for f in files:
            # TODO remove ugly builtins hack
            if not f.path.endswith('/builtins.py'):
                f.accept(builder)
        self.icode = builder.generated

    def generate_c_and_compile(self, files: List[MypyFile]) -> None:
        gen = cgen.CGenerator()

        for fn, icode in self.icode.items():
            gen.generate_function('M' + fn, icode)

        program_name = os.path.splitext(basename(files[0].path))[0]
        c_file = '%s.c' % program_name

        # Write C file.
        self.log('writing %s' % c_file)
        out = open(c_file, 'w')
        out.writelines(gen.output())
        out.close()

        if COMPILE_ONLY not in self.flags:
            # Generate binary file.
            data_dir = self.data_dir
            vm_dir = os.path.join(data_dir, 'vm')
            cc = os.getenv('CC', 'gcc')
            cflags = shlex.split(os.getenv('CFLAGS', '-O2'))
            cmdline = [cc] + cflags + ['-I%s' % vm_dir,
                                       '-o%s' % program_name,
                                       c_file,
                                       os.path.join(vm_dir, 'runtime.c')]
            self.log(' '.join(cmdline))
            status = subprocess.call(cmdline)
            # TODO check status
            self.log('removing %s' % c_file)
            os.remove(c_file)
            self.binary_path = os.path.join('.', program_name)

    def log(self, message: str) -> None:
        if VERBOSE in self.flags:
            print('LOG: %s' % message)


def remove_cwd_prefix_from_path(p: str) -> str:
    """Remove current working directory prefix from p, if present.

    If the result would be empty, return '.' instead.
    """
    cur = os.getcwd()
    # Add separator to the end of the path, unless one is already present.
    if basename(cur) != '':
        cur += os.sep
    # Remove current directory prefix from the path, if present.
    if p.startswith(cur):
        p = p[len(cur):]
    # Avoid returning an empty path; replace that with '.'.
    if p == '':
        p = '.'
    return p


def is_stub(path: str) -> bool:
    """Does path refer to a stubs file?

    Currently check if there is a 'stubs' directory component somewhere
    in the path.
    """
    # TODO more precise check
    dirname, basename = os.path.split(path)
    if basename == '':
        return False
    else:
        stubnames = ['stubs', 'stubs-auto']
        return (basename in stubnames) or is_stub(dirname)


class StateInfo:
    """Description of a source file that is being built."""

    def __init__(self, path: str, id: str,
                 import_context: List[Tuple[str, int]],
                 manager: BuildManager) -> None:
        """Initialize state information.

        Arguments:
          path:    Path to the file
          id:      Module id, such as 'os.path' or '__main__' (for the main
                   program file)
          import_context:
                   The import trail that caused this module to be
                   imported (path, line) tuples
          manager: The manager that manages this build
        """
        self.path = path
        self.id = id
        self.import_context = import_context
        self.manager = manager


class State:
    """Abstract base class for build states.

    There is always at most one state per source file.
    """

    # The StateInfo attributes are duplicated here for convenience.
    path = Undefined(str)
    id = Undefined(str)
    import_context = Undefined(List[Tuple[str, int]])
    manager = Undefined(BuildManager)
    # Modules that this file directly depends on (in no particular order).
    dependencies = Undefined(List[str])

    def __init__(self, info: StateInfo) -> None:
        self.path = info.path
        self.id = info.id
        self.import_context = info.import_context
        self.manager = info.manager
        self.dependencies = []

    def info(self) -> StateInfo:
        return StateInfo(self.path, self.id, self.import_context, self.manager)

    def process(self) -> None:
        raise RuntimeError('Not implemented')

    def is_ready(self) -> bool:
        """Return True if all dependencies are at least in the same state
        as this object (but not in the initial state).
        """
        for module in self.dependencies:
            state = self.manager.module_state(module)
            if earlier_state(state,
                             self.state()) or state == UNPROCESSED_STATE:
                return False
        return True

    def num_incomplete_deps(self) -> int:
        """Return the number of dependencies that are ready but incomplete."""
        return 0  # Does not matter in this state

    def state(self) -> int:
        raise RuntimeError('Not implemented')

    def switch_state(self, state_object: 'State') -> None:
        """Called by state objects to replace the state of the file.

        Also notify the manager.
        """
        for i in range(len(self.manager.states)):
            if self.manager.states[i].path == state_object.path:
                self.manager.states[i] = state_object
                return
        raise RuntimeError('State for {} not found'.format(state_object.path))

    def errors(self) -> Errors:
        return self.manager.errors

    def semantic_analyzer(self) -> SemanticAnalyzer:
        return self.manager.semantic_analyzer

    def semantic_analyzer_pass3(self) -> ThirdPass:
        return self.manager.semantic_analyzer_pass3

    def type_checker(self) -> TypeChecker:
        return self.manager.type_checker

    def fail(self, path: str, line: int, msg: str, blocker: bool = True) -> None:
        """Report an error in the build (e.g. if could not find a module)."""
        self.errors().set_file(path)
        self.errors().report(line, msg, blocker=blocker)


class UnprocessedFile(State):
    def __init__(self, info: StateInfo, program_text: str) -> None:
        super().__init__(info)
        self.program_text = program_text
        trace('waiting {}'.format(info.path))

        # Add surrounding package(s) as dependencies.
        for p in super_packages(self.id):
            if not self.import_module(p):
                # Could not find a module. Typically the reason is a misspelled
                # module name, or the module has not been installed.
                self.fail(self.path, 1, "No module named '{}'".format(p))
            self.dependencies.append(p)

    def process(self) -> None:
        """Parse the file, store global names and advance to the next state."""
        tree = self.parse(self.program_text, self.path)

        # Store the parsed module in the shared module symbol table.
        self.manager.semantic_analyzer.modules[self.id] = tree

        if '.' in self.id:
            # Include module in the symbol table of the enclosing package.
            c = self.id.split('.')
            p = '.'.join(c[:-1])
            sem_anal = self.manager.semantic_analyzer
            sem_anal.modules[p].names[c[-1]] = SymbolTableNode(
                MODULE_REF, tree, p)

        if self.id != 'builtins':
            # The builtins module is imported implicitly in every program (it
            # contains definitions of int, print etc.).
            trace('import builtins')
            if not self.import_module('builtins'):
                self.fail(self.path, 1, 'Could not find builtins')

        # Do the first pass of semantic analysis: add top-level definitions in
        # the file to the symbol table. We must do this before processing imports,
        # since this may mark some import statements as unreachable.
        first = FirstPass(self.semantic_analyzer())
        first.analyze(tree, self.path, self.id)

        # Add all directly imported modules to be processed (however they are
        # not processed yet, just waiting to be processed).
        for id, line in self.manager.all_imported_modules_in_file(tree):
            self.errors().push_import_context(self.path, line)
            try:
                res = self.import_module(id)
            finally:
                self.errors().pop_import_context()
            if not res:
                self.fail(self.path, line, "No module named '{}'".format(id), blocker=False)
                self.manager.missing_modules.add(id)

        # Initialize module symbol table, which was populated by the semantic
        # analyzer.
        tree.names = self.semantic_analyzer().globals

        # Replace this state object with a parsed state in BuildManager.
        self.switch_state(ParsedFile(self.info(), tree))

    def import_module(self, id: str) -> bool:
        """Schedule a module to be processed.

        Add an unprocessed state object corresponding to the module to the
        manager, or do nothing if the module already has a state object.
        """
        if self.manager.has_module(id):
            # Do nothing:f already being compiled.
            return True

        path, text = read_module_source_from_file(id, self.manager.lib_path)
        if text is not None:
            info = StateInfo(path, id, self.errors().import_context(),
                             self.manager)
            self.manager.states.append(UnprocessedFile(info, text))
            self.manager.module_files[id] = path
            return True
        else:
            return False

    def parse(self, source_text: str, fnam: str) -> MypyFile:
        """Parse the source of a file with the given name.

        Raise CompileError if there is a parse error.
        """
        num_errs = self.errors().num_messages()
        tree = parse.parse(source_text, fnam, self.errors(),
                           pyversion=self.manager.pyversion,
                           custom_typing_module=self.manager.custom_typing_module)
        tree._fullname = self.id
        if self.errors().num_messages() != num_errs:
            self.errors().raise_error()
        return tree

    def state(self) -> int:
        return UNPROCESSED_STATE


class ParsedFile(State):
    tree = Undefined(MypyFile)

    def __init__(self, info: StateInfo, tree: MypyFile) -> None:
        super().__init__(info)
        self.tree = tree

        # Build a list all directly imported moules (dependencies).
        imp = List[str]()
        for id, line in self.manager.all_imported_modules_in_file(tree):
            # Omit missing modules, as otherwise we could not type check
            # programs with missing modules.
            if not id in self.manager.missing_modules:
                imp.append(id)
        if self.id != 'builtins':
            imp.append('builtins')

        if imp != []:
            trace('{} dependencies: {}'.format(info.path, imp))

        # Record the dependencies. Note that the dependencies list also
        # contains any superpackages and we must preserve them (e.g. os for
        # os.path).
        self.dependencies.extend(imp)

    def process(self) -> None:
        """Semantically analyze file and advance to the next state."""
        self.semantic_analyzer().visit_file(self.tree, self.tree.path)
        self.switch_state(PartiallySemanticallyAnalyzedFile(self.info(),
                                                            self.tree))

    def num_incomplete_deps(self) -> int:
        """Return the number of dependencies that are incomplete.

        Here complete means that their state is *later* than this module.
        Cyclic dependencies are omitted to break cycles forcibly (and somewhat
        arbitrarily).
        """
        incomplete = 0
        for module in self.dependencies:
            state = self.manager.module_state(module)
            if (not earlier_state(self.state(), state) and
                    not self.manager.is_dep(module, self.id)):
                incomplete += 1
        return incomplete

    def state(self) -> int:
        return PARSED_STATE


class PartiallySemanticallyAnalyzedFile(ParsedFile):
    def process(self) -> None:
        """Perform final pass of semantic analysis and advance state."""
        self.semantic_analyzer_pass3().visit_file(self.tree, self.tree.path)
        if 'dump-type-stats' in self.manager.flags:
            stats.dump_type_stats(self.tree, self.tree.path)
        self.switch_state(SemanticallyAnalyzedFile(self.info(), self.tree))

    def state(self) -> int:
        return PARTIAL_SEMANTIC_ANALYSIS_STATE


class SemanticallyAnalyzedFile(ParsedFile):
    def process(self) -> None:
        """Type check file and advance to the next state."""
        if self.manager.target >= TYPE_CHECK:
            self.type_checker().visit_file(self.tree, self.tree.path)
            if 'dump-infer-stats' in self.manager.flags:
                stats.dump_type_stats(self.tree, self.tree.path, inferred=True,
                                      typemap=self.manager.type_checker.type_map)
            elif 'html-report' in self.manager.flags:
                stats.generate_html_report(
                    self.tree, self.tree.path,
                    type_map=self.manager.type_checker.type_map,
                    output_dir=self.manager.html_report_dir)

        # FIX remove from active state list to speed up processing

        self.switch_state(TypeCheckedFile(self.info(), self.tree))

    def state(self) -> int:
        return SEMANTICALLY_ANALYSED_STATE


class TypeCheckedFile(SemanticallyAnalyzedFile):
    def process(self) -> None:
        """Finished, so cannot process."""
        raise RuntimeError('Cannot process TypeCheckedFile')

    def is_ready(self) -> bool:
        """Finished, so cannot ever become ready."""
        return False

    def state(self) -> int:
        return TYPE_CHECKED_STATE


def trace(s):
    if debug:
        print(s)


def read_module_source_from_file(id: str,
                                 lib_path: List[str]) -> Tuple[str, str]:
    """Find and read the source file of a module.

    Return a pair (path, file contents). Return (None, None) if the module
    could not be found or read.

    Arguments:
      id:       module name, a string of form 'foo' or 'foo.bar'
      lib_path: library search path
    """
    path = find_module(id, lib_path)
    if path is not None:
        text = ''
        try:
            f = open(path)
            try:
                text = f.read()
            finally:
                f.close()
        except IOError:
            return None, None
        return path, text
    else:
        return None, None


def find_module(id: str, lib_path: List[str]) -> str:
    """Return the path of the module source file, or None if not found."""
    for pathitem in lib_path:
        comp = id.split('.')
        path = os.path.join(pathitem, os.sep.join(comp[:-1]), comp[-1] + '.py')
        text = ''
        if not os.path.isfile(path):
            path = os.path.join(pathitem, os.sep.join(comp), '__init__.py')
        if os.path.isfile(path) and verify_module(id, path):
            return path
    return None


def verify_module(id: str, path: str) -> bool:
    """Check that all packages containing id have a __init__ file."""
    if path.endswith('__init__.py'):
        path = dirname(path)
    for i in range(id.count('.')):
        path = dirname(path)
        if not os.path.isfile(os.path.join(path, '__init__.py')):
            return False
    return True


def super_packages(id: str) -> List[str]:
    """Return the surrounding packages of a module, e.g. ['os'] for os.path."""
    c = id.split('.')
    res = []  # type: List[str]
    for i in range(1, len(c)):
        res.append('.'.join(c[:i]))
    return res


def make_parent_dirs(path: str) -> None:
    parent = os.path.dirname(path)
    try:
        os.makedirs(parent)
    except OSError:
        pass<|MERGE_RESOLUTION|>--- conflicted
+++ resolved
@@ -39,16 +39,9 @@
 
 
 # Build flags
-<<<<<<< HEAD
-COMPILE_ONLY = 'compile-only'    # Compile only to C, do not generate binary
 VERBOSE = 'verbose'              # More verbose messages (for troubleshooting)
 MODULE = 'module'                # Build/run module as a script
 TEST_BUILTINS = 'test-builtins'  # Use stub builtins to speed up tests
-=======
-VERBOSE = 'verbose'             # More verbose messages (for troubleshooting)
-MODULE = 'module'               # Build/run module as a script
-TEST_BUILTINS = 'test-builtins' # Use stub builtins to speed up tests
->>>>>>> 5c83942c
 
 
 # State ids. These describe the states a source file / module can be in a
@@ -315,12 +308,7 @@
                                         self.pyversion)
         self.states = List[State]()
         self.module_files = Dict[str, str]()
-<<<<<<< HEAD
-        self.icode = Dict[str, FuncIcode]()
         self.binary_path = None  # type: str
-=======
-        self.binary_path = None # type: str
->>>>>>> 5c83942c
         self.module_deps = Dict[Tuple[str, str], bool]()
         self.missing_modules = Set[str]()
 
